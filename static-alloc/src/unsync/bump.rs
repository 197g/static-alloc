use core::{
    alloc::{Layout, LayoutError},
    cell::{Cell, UnsafeCell},
    mem::{self, MaybeUninit},
    ops,
    ptr::{self, NonNull},
};

use alloc_traits::AllocTime;

use crate::bump::{Allocation, Failure, Level};
use crate::leaked::LeakBox;

/// A bump allocator whose storage capacity and alignment is given by `T`.
///
/// This type dereferences to the generic `MemBump` that implements the allocation behavior. Note
/// that `MemBump` is an unsized type. In contrast this type is sized so it is possible to
/// construct an instance on the stack or leak one from another bump allocator such as a global
/// one.
///
/// # Usage
///
/// For on-stack usage this works the same as [`Bump`]. Note that it is not possible to use as a
/// global allocator though.
///
/// [`Bump`]: ../bump/struct.Bump.html
///
/// One interesting use case for this struct is as scratch space for subroutines. This ensures good
/// locality and cache usage. It can also allows such subroutines to use a dynamic amount of space
/// without the need to actually allocate. Contrary to other methods where the caller provides some
/// preallocated memory it will also not 'leak' private data types. This could be used in handling
/// web requests.
///
/// ```
/// use static_alloc::unsync::Bump;
/// # use static_alloc::unsync::MemBump;
/// # fn subroutine_one(_: &MemBump) {}
/// # fn subroutine_two(_: &MemBump) {}
///
/// let mut stack_buffer: Bump<[usize; 64]> = Bump::uninit();
/// subroutine_one(&stack_buffer);
/// stack_buffer.reset();
/// subroutine_two(&stack_buffer);
/// ```
///
/// Note that you need not use the stack for the `Bump` itself. Indeed, you could allocate a large
/// contiguous instance from the global (synchronized) allocator and then do subsequent allocations
/// from the `Bump` you've obtained. This avoids potential contention on a lock of the global
/// allocator, especially in case you must do many small allocations. If you're writing an
/// allocator yourself you might use this technique as an internal optimization.
///
#[cfg_attr(feature = "alloc", doc = "```")]
#[cfg_attr(not(feature = "alloc"), doc = "```ignore")]
/// use static_alloc::unsync::{Bump, MemBump};
/// # struct Request;
/// # fn handle_request(_: &MemBump, _: Request) {}
/// # fn iterate_recv() -> Option<Request> { None }
/// let mut local_page: Box<Bump<[u64; 64]>> = Box::new(Bump::uninit());
///
/// for request in iterate_recv() {
///     local_page.reset();
///     handle_request(&local_page, request);
/// }
/// ```
#[repr(C)]
pub struct Bump<T> {
    /// The index used in allocation.
    _index: Cell<usize>,
    /// The backing storage for raw allocated data.
    _data: UnsafeCell<MaybeUninit<T>>,
    // Warning: when changing the data layout, you must change `MemBump` as well.
}

/// An error used when one could not re-use raw memory for a bump allocator.
#[derive(Debug)]
pub struct FromMemError {
    _inner: (),
}

/// A dynamically sized allocation block in which any type can be allocated.
#[repr(C)]
pub struct MemBump {
    /// An index into the data field. This index
    /// will always be an index to an element
    /// that has not been allocated into.
    /// Again this is wrapped in a Cell,
    /// to allow modification with just a
    /// &self reference.
    index: Cell<usize>,

    /// The data slice of a node. This slice
    /// may be of any arbitrary size. We use
    /// a Cell<MaybeUninit> to allow modification
    /// trough a &self reference, and to allow
    /// writing uninit padding bytes.
    /// Note that the underlying memory is in one
    /// contiguous `UnsafeCell`, it's only represented
    /// here to make it easier to slice.
    data: UnsafeCell<[MaybeUninit<u8>]>,
}

impl<T> Bump<T> {
    /// Create an allocator with uninitialized memory.
    ///
    /// All allocations coming from the allocator will need to be initialized manually.
    pub fn uninit() -> Self {
        Bump {
            _index: Cell::new(0),
            _data: UnsafeCell::new(MaybeUninit::uninit()),
        }
    }

    /// Create an allocator with zeroed memory.
    ///
    /// The caller can rely on all allocations to be zeroed.
    pub fn zeroed() -> Self {
        Bump {
            _index: Cell::new(0),
            _data: UnsafeCell::new(MaybeUninit::zeroed()),
        }
    }
}

#[cfg(feature = "alloc")]
impl MemBump {
    /// Allocate some space to use for a bump allocator.
    pub fn new(capacity: usize) -> alloc::boxed::Box<Self> {
        let layout = Self::layout_from_size(capacity).expect("Bad layout");
        let ptr = NonNull::new(unsafe { alloc::alloc::alloc(layout) })
            .unwrap_or_else(|| alloc::alloc::handle_alloc_error(layout));
        let ptr = ptr::slice_from_raw_parts_mut(ptr.as_ptr(), capacity);
        unsafe { alloc::boxed::Box::from_raw(ptr as *mut MemBump) }
    }
}

impl MemBump {
    /// Initialize a bump allocator from existing memory.
    ///
    /// # Usage
    ///
    /// ```
    /// use core::mem::MaybeUninit;
    /// use static_alloc::unsync::MemBump;
    ///
    /// let mut backing = [MaybeUninit::new(0); 128];
    /// let alloc = MemBump::from_mem(&mut backing)?;
    ///
    /// # Ok::<(), static_alloc::unsync::FromMemError>(())
    /// ```
    pub fn from_mem(mem: &mut [MaybeUninit<u8>]) -> Result<LeakBox<'_, Self>, FromMemError> {
        let header = Self::header_layout();
        let offset = mem.as_ptr().align_offset(header.align());
        // Align the memory for the header.
        let mem = mem.get_mut(offset..).ok_or(FromMemError { _inner: () })?;
        mem.get_mut(..header.size())
            .ok_or(FromMemError { _inner: () })?
            .fill(MaybeUninit::new(0));
        Ok(unsafe { Self::from_mem_unchecked(mem) })
    }

    /// Construct a bump allocator from existing memory without reinitializing.
    ///
    /// This allows the caller to (unsafely) fallback to manual borrow checking of the memory
    /// region between regions of allocator use.
    ///
    /// # Safety
    ///
    /// The memory must contain data that has been previously wrapped as a `MemBump`, exactly. The
    /// only endorsed sound form of obtaining such memory is [`MemBump::into_mem`].
    ///
    /// Warning: Any _use_ of the memory will have invalidated all pointers to allocated objects,
    /// more specifically the provenance of these pointers is no longer valid! You _must_ derive
    /// new pointers based on their offsets.
    pub unsafe fn from_mem_unchecked(mem: &mut [MaybeUninit<u8>]) -> LeakBox<'_, Self> {
        let raw = Self::from_aligned_mem(mem);
        LeakBox::from_mut_unchecked(raw)
    }

    /// Cast pre-initialized, aligned memory into a bump allocator.
    #[allow(unused_unsafe)]
    unsafe fn from_aligned_mem(mem: &mut [MaybeUninit<u8>]) -> &mut Self {
        let header = Self::header_layout();
        // debug_assert!(mem.len() >= header.size());
        // debug_assert!(mem.as_ptr().align_offset(header.align()) == 0);

        let datasize = mem.len() - header.size();
        // Round down to the header alignment! The whole struct will occupy memory according to its
        // natural alignment. We must be prepared fro the `pad_to_align` so to speak.
        let datasize = datasize - datasize % header.align();
        debug_assert!(Self::layout_from_size(datasize).map_or(false, |l| l.size() <= mem.len()));

        let raw = mem.as_mut_ptr() as *mut u8;
        // Turn it into a fat pointer with correct metadata for a `MemBump`.
        // Safety:
        // - The data is writable as we owned
        unsafe { &mut *(ptr::slice_from_raw_parts_mut(raw, datasize) as *mut MemBump) }
    }

    /// Unwrap the memory owned by an unsized bump allocator.
    ///
    /// This releases the memory used by the allocator, similar to `Box::leak`, with the difference
    /// of operating on unique references instead. It is necessary to own the bump allocator due to
    /// internal state contained within the memory region that the caller can subsequently
    /// invalidate.
    ///
    /// # Example
    ///
    /// ```rust
    /// use core::mem::MaybeUninit;
    /// use static_alloc::unsync::MemBump;
    ///
    /// # let mut backing = [MaybeUninit::new(0); 128];
    /// # let alloc = MemBump::from_mem(&mut backing)?;
    /// let memory: &mut [_] = MemBump::into_mem(alloc);
    /// assert!(memory.len() <= 128, "Not guaranteed to use all memory");
    ///
    /// // Safety: We have not touched the memory itself.
    /// unsafe { MemBump::from_mem_unchecked(memory) };
    /// # Ok::<(), static_alloc::unsync::FromMemError>(())
    /// ```
    pub fn into_mem<'lt>(this: LeakBox<'lt, Self>) -> &'lt mut [MaybeUninit<u8>] {
        let layout = Layout::for_value(&*this);
        let mem_pointer = LeakBox::into_raw(this) as *mut MaybeUninit<u8>;
        unsafe { &mut *ptr::slice_from_raw_parts_mut(mem_pointer, layout.size()) }
    }

    /// Returns the layout for the `header` of a `MemBump`.
    /// The definition of `header` in this case is all the
    /// fields that come **before** the `data` field.
    /// If any of the fields of a MemBump are modified,
    /// this function likely has to be modified too.
    fn header_layout() -> Layout {
        Layout::new::<Cell<usize>>()
    }

    /// Returns the layout for an array with the size of `size`
    fn data_layout(size: usize) -> Result<Layout, LayoutError> {
        Layout::array::<UnsafeCell<MaybeUninit<u8>>>(size)
    }

    /// Returns a layout for a MemBump where the length of the data field is `size`.
    /// This relies on the two functions defined above.
    pub(crate) fn layout_from_size(size: usize) -> Result<Layout, LayoutError> {
        let data_tail = Self::data_layout(size)?;
        let (layout, _) = Self::header_layout().extend(data_tail)?;
        Ok(layout.pad_to_align())
    }

    /// Returns capacity of this `MemBump`.
    /// This is how many *bytes* can be allocated
    /// within this node.
    pub const fn capacity(&self) -> usize {
        // Safety: just gets the pointer metadata `len` without invalidating any provenance,
        // accepting the pointer use itself. This may be replaced by a safe `pointer::len` as soon
        // as stable (#71146) and const which would avoid any pointer use.
        unsafe { (*(self.data.get() as *const [UnsafeCell<u8>])).len() }
    }

    /// Get a raw pointer to the data.
    ///
    /// Note that *any* use of the pointer must be done with extreme care as it may invalidate
    /// existing references into the allocated region. Furthermore, bytes may not be initialized.
    /// The length of the valid region is [`MemBump::capacity`].
    ///
    /// Prefer [`MemBump::get_unchecked`] for reconstructing a prior allocation.
    pub fn data_ptr(&self) -> NonNull<u8> {
        NonNull::new(self.data.get() as *mut u8).expect("from a reference")
    }

<<<<<<< HEAD
impl MemBump {
    /// Wrap a raw slice of memory.
    ///
    /// This allows bump allocating from a memory resource that has been acquired through other
    /// means, such as but not limited to, from a chunk of RAM passed by a boot service, some slice
    /// allocated via `alloca`, a local arena for storing related values, etc.
    pub fn with_memory(memory: &mut [MaybeUninit<u8>]) -> Option<&mut Self> {
        let head_layout = Layout::new::<Cell<usize>>();
        let wasted_head = memory.as_ptr().align_offset(head_layout.align());
        let aligned = memory.get_mut(wasted_head..)?;

        let data_len = aligned.len().checked_sub(head_layout.size())?;
        let head = aligned.as_mut_ptr() as *mut Cell<usize>;
        // SAFETY: has room for at least `Cell<usize>` and is aligned to it.
        // * asserted by subtracting the size from total length
        // * and by manually aligning it according to offset.
        unsafe { head.write(Cell::new(0)) };

        let slice = ptr::slice_from_raw_parts_mut(aligned.as_mut_ptr(), data_len);
        // SAFETY: has the declared size, and is initialized. The data tail does not need to be
        // initialized, it only contains `MaybeUninit` data.
        let bump = unsafe { &mut *(slice as *mut MemBump) };
        debug_assert_eq!(bump.data.len(), data_len);
        Some(bump)
    }

=======
>>>>>>> 361deb10
    /// Allocate a region of memory.
    ///
    /// This is a safe alternative to [GlobalAlloc::alloc](#impl-GlobalAlloc).
    ///
    /// # Panics
    /// This function will panic if the requested layout has a size of `0`. For the use in a
    /// `GlobalAlloc` this is explicitely forbidden to request and would allow any behaviour but we
    /// instead strictly check it.
    ///
    /// FIXME(breaking): this could well be a `Result<_, Failure>`.
    pub fn alloc(&self, layout: Layout) -> Option<NonNull<u8>> {
        Some(self.try_alloc(layout)?.ptr)
    }

    /// Try to allocate some layout with a precise base location.
    ///
    /// The base location is the currently consumed byte count, without correction for the
    /// alignment of the allocation. This will succeed if it can be allocate exactly at the
    /// expected location.
    ///
    /// # Panics
    /// This function may panic if the provided `level` is from a different slab.
    pub fn alloc_at(&self, layout: Layout, level: Level) -> Result<NonNull<u8>, Failure> {
        let Allocation { ptr, .. } = self.try_alloc_at(layout, level.0)?;
        Ok(ptr)
    }

    /// Get an allocation for a specific type.
    ///
    /// It is not yet initialized but provides an interface for that initialization.
    ///
    /// ## Usage
    ///
    /// ```
    /// # use static_alloc::unsync::Bump;
    /// use core::cell::{Ref, RefCell};
    ///
    /// let slab: Bump<[Ref<'static, usize>; 1]> = Bump::uninit();
    /// let data = RefCell::new(0xff);
    ///
    /// // We can place a `Ref` here but we did not yet.
    /// let alloc = slab.get::<Ref<usize>>().unwrap();
    /// let cell_ref = unsafe {
    ///     alloc.leak(data.borrow())
    /// };
    ///
    /// assert_eq!(**cell_ref, 0xff);
    /// ```
    ///
    /// FIXME(breaking): this could well be a `Result<_, Failure>`.
    pub fn get<V>(&self) -> Option<Allocation<V>> {
        let alloc = self.try_alloc(Layout::new::<V>())?;
        Some(Allocation {
            lifetime: alloc.lifetime,
            level: alloc.level,
            ptr: alloc.ptr.cast(),
        })
    }

    /// Get an allocation for a specific type at a specific level.
    ///
    /// See [`get`] for usage. This can be used to ensure that data is contiguous in concurrent
    /// access to the allocator.
    ///
    /// [`get`]: #method.get
    pub fn get_at<V>(&self, level: Level) -> Result<Allocation<V>, Failure> {
        let alloc = self.try_alloc_at(Layout::new::<V>(), level.0)?;
        Ok(Allocation {
            lifetime: alloc.lifetime,
            level: alloc.level,
            ptr: alloc.ptr.cast(),
        })
    }

    /// Reacquire an allocation that has been performed previously.
    ///
    /// This call won't invalidate any other allocations.
    ///
    /// # Safety
    ///
    /// The caller must guarantee that no other pointers to this prior allocation are alive, or can
    /// be created. This is guaranteed if the allocation was performed previously, has since been
    /// discarded, and `reset` can not be called (for example, the caller holds a shared
    /// reference).
    ///
    /// # Usage
    ///
    /// ```
    /// # use core::mem::MaybeUninit;
    /// # use static_alloc::unsync::MemBump;
    /// # let mut backing = [MaybeUninit::new(0); 128];
    /// # let alloc = MemBump::from_mem(&mut backing).unwrap();
    /// // Create an initial allocation.
    /// let level = alloc.level();
    /// let allocation = alloc.get_at::<usize>(level)?;
    /// let address = allocation.ptr.as_ptr() as usize;
    /// // pretend to lose the owning pointer of the allocation.
    /// let _ = { allocation };
    ///
    /// // Restore our access.
    /// let renewed = unsafe { alloc.get_unchecked::<usize>(level) };
    /// assert_eq!(address, renewed.ptr.as_ptr() as usize);
    /// # Ok::<_, static_alloc::bump::Failure>(())
    /// ```
    ///
    /// Critically, you can rely on *other* allocations to stay valid.
    ///
    /// ```
    /// # use core::mem::MaybeUninit;
    /// # use static_alloc::{leaked::LeakBox, unsync::MemBump};
    /// # let mut backing = [MaybeUninit::new(0); 128];
    /// # let alloc = MemBump::from_mem(&mut backing).unwrap();
    /// let level = alloc.level();
    /// alloc.get_at::<usize>(level)?;
    ///
    /// let other_val = alloc.bump_box()?;
    /// let other_val = LeakBox::write(other_val, 0usize);
    ///
    /// let renew = unsafe { alloc.get_unchecked::<usize>(level) };
    /// assert_eq!(*other_val, 0); // Not UB!
    /// # Ok::<_, static_alloc::bump::Failure>(())
    /// ```
    pub unsafe fn get_unchecked<V>(&self, level: Level) -> Allocation<V> {
        debug_assert!(level.0 < self.capacity());
        let ptr = self.data_ptr().as_ptr();
        // Safety: guaranteed by the caller.
        let alloc = ptr.offset(level.0 as isize) as *mut V;

        Allocation {
            level,
            lifetime: AllocTime::default(),
            ptr: NonNull::new_unchecked(alloc),
        }
    }

    /// Allocate space for one `T` without initializing it.
    ///
    /// Note that the returned `MaybeUninit` can be unwrapped from `LeakBox`. Or you can store an
    /// arbitrary value and ensure it is safely dropped before the borrow ends.
    ///
    /// ## Usage
    ///
    /// ```
    /// # use static_alloc::unsync::Bump;
    /// use core::cell::RefCell;
    /// use static_alloc::leaked::LeakBox;
    ///
    /// let slab: Bump<[usize; 4]> = Bump::uninit();
    /// let data = RefCell::new(0xff);
    ///
    /// let slot = slab.bump_box().unwrap();
    /// let cell_box = LeakBox::write(slot, data.borrow());
    ///
    /// assert_eq!(**cell_box, 0xff);
    /// drop(cell_box);
    ///
    /// assert!(data.try_borrow_mut().is_ok());
    /// ```
    ///
    /// FIXME(breaking): should return evidence of the level (observed, and post). Something
    /// similar to `Allocation` but containing a `LeakBox<T>` instead? Introduce that to the sync
    /// `Bump` allocator as well.
    ///
    /// FIXME(breaking): align with sync `Bump::get` (probably rename get to bump_box).
    pub fn bump_box<'bump, T: 'bump>(
        &'bump self,
    ) -> Result<LeakBox<'bump, MaybeUninit<T>>, Failure> {
        let allocation = self.get_at(self.level())?;
        Ok(unsafe { allocation.uninit() }.into())
    }

    /// Allocate space for a slice of `T`s without initializing any.
    ///
    /// Retrieve individual `MaybeUninit` elements and wrap them as a `LeakBox` to store values. Or
    /// use the slice as backing memory for one of the containers from `without-alloc`. Or manually
    /// initialize them.
    ///
    /// ## Usage
    ///
    /// Quicksort, implemented recursively, requires a maximum of `log n` stack frames in the worst
    /// case when implemented optimally. Since each frame is quite large this is wasteful. We can
    /// use a properly sized buffer instead and implement an iterative solution. (Left as an
    /// exercise to the reader, or see the examples for `without-alloc` where we use such a dynamic
    /// allocation with an inline vector as our stack).
    pub fn bump_array<'bump, T: 'bump>(
        &'bump self,
        n: usize,
    ) -> Result<LeakBox<'bump, [MaybeUninit<T>]>, Failure> {
        let layout = Layout::array::<T>(n).map_err(|_| Failure::Exhausted)?;
        let raw = self.alloc(layout).ok_or(Failure::Exhausted)?;
        let slice = ptr::slice_from_raw_parts_mut(raw.cast().as_ptr(), n);
        let uninit = unsafe { &mut *slice };
        Ok(uninit.into())
    }

    /// Get the number of already allocated bytes.
    pub fn level(&self) -> Level {
        Level(self.index.get())
    }

    /// Reset the bump allocator.
    ///
    /// This requires a unique reference to the allocator hence no allocation can be alive at this
    /// point. It will reset the internal count of used bytes to zero.
    pub fn reset(&mut self) {
        self.index.set(0)
    }

    fn try_alloc(&self, layout: Layout) -> Option<Allocation<'_>> {
        let consumed = self.index.get();
        match self.try_alloc_at(layout, consumed) {
            Ok(alloc) => return Some(alloc),
            Err(Failure::Exhausted) => return None,
            Err(Failure::Mismatch { observed: _ }) => {
                unreachable!("Count in Cell concurrently modified, this UB")
            }
        }
    }

    fn try_alloc_at(
        &self,
        layout: Layout,
        expect_consumed: usize,
    ) -> Result<Allocation<'_>, Failure> {
        assert!(layout.size() > 0);
        let length = mem::size_of_val(&self.data);
        // We want to access contiguous slice, so cast to a single cell.
        let data: &UnsafeCell<[MaybeUninit<u8>]> =
            unsafe { &*(&self.data as *const _ as *const UnsafeCell<_>) };
        let base_ptr = data.get() as *mut u8;

        let alignment = layout.align();
        let requested = layout.size();

        // Ensure no overflows when calculating offets within.
        assert!(expect_consumed <= length);

        let available = length.checked_sub(expect_consumed).unwrap();
        let ptr_to = base_ptr.wrapping_add(expect_consumed);
        let offset = ptr_to.align_offset(alignment);

        if Some(requested) > available.checked_sub(offset) {
            return Err(Failure::Exhausted); // exhausted
        }

        // `size` can not be zero, saturation will thus always make this true.
        assert!(offset < available);
        let at_aligned = expect_consumed.checked_add(offset).unwrap();
        let new_consumed = at_aligned.checked_add(requested).unwrap();
        // new_consumed
        //    = consumed + offset + requested  [lines above]
        //   <= consumed + available  [bail out: exhausted]
        //   <= length  [first line of loop]
        // So it's ok to store `allocated` into `consumed`.
        assert!(new_consumed <= length);
        assert!(at_aligned < length);

        // Try to actually allocate.
        match self.bump(expect_consumed, new_consumed) {
            Ok(()) => (),
            Err(observed) => {
                // Someone else was faster, if you want it then recalculate again.
                return Err(Failure::Mismatch {
                    observed: Level(observed),
                });
            }
        }

        let aligned = unsafe {
            // SAFETY:
            // * `0 <= at_aligned < length` in bounds as checked above.
            (base_ptr as *mut u8).add(at_aligned)
        };

        Ok(Allocation {
            ptr: NonNull::new(aligned).unwrap(),
            lifetime: AllocTime::default(),
            level: Level(new_consumed),
        })
    }

    fn bump(&self, expect: usize, consume: usize) -> Result<(), usize> {
        debug_assert!(consume <= self.capacity());
        debug_assert!(expect <= consume);
        let prev = self.index.get();
        if prev != expect {
            Err(prev)
        } else {
            self.index.set(consume);
            Ok(())
        }
    }
}

impl<T> ops::Deref for Bump<T> {
    type Target = MemBump;
    fn deref(&self) -> &MemBump {
        let from_layout = Layout::for_value(self);
        let data_layout = Layout::new::<MaybeUninit<T>>();
        // Construct a point with the meta data of a slice to `data`, but pointing to the whole
        // struct instead. This meta data is later copied to the meta data of `bump` when cast.
        let ptr = self as *const Self as *const MaybeUninit<u8>;
        let mem: *const [MaybeUninit<u8>] = ptr::slice_from_raw_parts(ptr, data_layout.size());
        // Now we have a pointer to MemBump with length meta data of the data slice.
        let bump = unsafe { &*(mem as *const MemBump) };
        debug_assert_eq!(from_layout, Layout::for_value(bump));
        bump
    }
}

impl<T> ops::DerefMut for Bump<T> {
    fn deref_mut(&mut self) -> &mut MemBump {
        let from_layout = Layout::for_value(self);
        let data_layout = Layout::new::<MaybeUninit<T>>();
        // Construct a point with the meta data of a slice to `data`, but pointing to the whole
        // struct instead. This meta data is later copied to the meta data of `bump` when cast.
        let ptr = self as *mut Self as *mut MaybeUninit<u8>;
        let mem: *mut [MaybeUninit<u8>] = ptr::slice_from_raw_parts_mut(ptr, data_layout.size());
        // Now we have a pointer to MemBump with length meta data of the data slice.
        let bump = unsafe { &mut *(mem as *mut MemBump) };
        debug_assert_eq!(from_layout, Layout::for_value(bump));
        bump
    }
}

#[test]
fn mem_bump_derefs_correctly() {
    let bump = Bump::<usize>::zeroed();
    let mem: &MemBump = &bump;
    assert_eq!(mem::size_of_val(&bump), mem::size_of_val(mem));
}<|MERGE_RESOLUTION|>--- conflicted
+++ resolved
@@ -267,7 +267,6 @@
         NonNull::new(self.data.get() as *mut u8).expect("from a reference")
     }
 
-<<<<<<< HEAD
 impl MemBump {
     /// Wrap a raw slice of memory.
     ///
@@ -294,8 +293,6 @@
         Some(bump)
     }
 
-=======
->>>>>>> 361deb10
     /// Allocate a region of memory.
     ///
     /// This is a safe alternative to [GlobalAlloc::alloc](#impl-GlobalAlloc).
